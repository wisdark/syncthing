.\" Man page generated from reStructuredText.
.
<<<<<<< HEAD
.TH "SYNCTHING-FAQ" "7" "January 17, 2016" "v0.12" "Syncthing"
=======
.TH "SYNCTHING-FAQ" "7" "January 20, 2016" "v0.12" "Syncthing"
>>>>>>> 9758dc64
.SH NAME
syncthing-faq \- Frequently Asked Questions
.
.nr rst2man-indent-level 0
.
.de1 rstReportMargin
\\$1 \\n[an-margin]
level \\n[rst2man-indent-level]
level margin: \\n[rst2man-indent\\n[rst2man-indent-level]]
-
\\n[rst2man-indent0]
\\n[rst2man-indent1]
\\n[rst2man-indent2]
..
.de1 INDENT
.\" .rstReportMargin pre:
. RS \\$1
. nr rst2man-indent\\n[rst2man-indent-level] \\n[an-margin]
. nr rst2man-indent-level +1
.\" .rstReportMargin post:
..
.de UNINDENT
. RE
.\" indent \\n[an-margin]
.\" old: \\n[rst2man-indent\\n[rst2man-indent-level]]
.nr rst2man-indent-level -1
.\" new: \\n[rst2man-indent\\n[rst2man-indent-level]]
.in \\n[rst2man-indent\\n[rst2man-indent-level]]u
..
.SH GENERAL
.SS What is Syncthing?
.sp
Syncthing is an application that lets you synchronize your files across multiple
devices. This means the creation, modification or deletion of files on one
machine will automatically be replicated to your other devices. We believe your
data is your data alone and you deserve to choose where it is stored. Therefore
Syncthing does not upload your data to the cloud but exchanges your data across
your machines as soon as they are online at the same time.
.SS Is it "syncthing", "Syncthing" or "SyncThing"?
.sp
It\(aqs \fBSyncthing\fP, although the command and source repository is spelled
\fBsyncthing\fP so it may be referred to in that way as well. It\(aqs definitely not
SyncThing, even though the abbreviation \fBst\fP is used in some
circumstances and file names.
.SS How does Syncthing differ from BitTorrent Sync?
.sp
The two are different and not related. Syncthing and BitTorrent Sync accomplish
some of the same things, namely syncing files between two or more computers.
.sp
BitTorrent Sync by BitTorrent, Inc is a proprietary peer\-to\-peer file
synchronization tool available for Windows, Mac, Linux, Android, iOS, Windows
Phone, Amazon Kindle Fire and BSD. [1] Syncthing is an open source file
synchronization tool.
.sp
Syncthing uses an open and documented protocol, and likewise the security
mechanisms in use are well defined and visible in the source code. BitTorrent
Sync uses an undocumented, closed protocol with unknown security properties.
.IP [1] 5
\fI\%http://en.wikipedia.org/wiki/BitTorrent_Sync\fP
.SH USAGE
.SS What things are synced?
.sp
The following things are \fIalways\fP synchronized:
.INDENT 0.0
.IP \(bu 2
File Contents
.IP \(bu 2
File Modification Times
.UNINDENT
.sp
The following may be synchronized or not, depending:
.INDENT 0.0
.IP \(bu 2
File Permissions (When supported by file system. On Windows, only the
read only bit is synchronized.)
.IP \(bu 2
Symbolic Links (When supported by the OS. On Windows Vista and up,
requires administrator privileges. Links are synced as is and are not
followed.)
.UNINDENT
.sp
The following is \fInot\fP synchronized;
.INDENT 0.0
.IP \(bu 2
File or Directory Owners and Groups (not preserved)
.IP \(bu 2
Directory Modification Times (not preserved)
.IP \(bu 2
Hard Links (followed, not preserved)
.IP \(bu 2
Extended Attributes, Resource Forks (not preserved)
.IP \(bu 2
Windows, POSIX or NFS ACLs (not preserved)
.IP \(bu 2
Devices, FIFOs, and Other Specials (ignored)
.IP \(bu 2
Sparse file sparseness (will become unsparse)
.UNINDENT
.SS Is synchronization fast?
.sp
Syncthing segments files into pieces, called blocks, to transfer data from one
device to another. Therefore, multiple devices can share the synchronization
load, in a similar way as the torrent protocol. The more devices you have online
(and synchronized), the faster an additional device will receive the data
because small blocks will be fetched from all devices in parallel.
.sp
Syncthing handles renaming files and updating their metadata in an efficient
manner. This means that renaming a large file will not cause a retransmission of
that file. Additionally, appending data to existing large files should be
handled efficiently as well.
.sp
Temporary files are used to store partial data downloaded from other devices.
They are automatically removed whenever a file transfer has been completed or
after the configured amount of time which is set in the configuration file (24
hours by default).
.SS Should I keep my device IDs secret?
.sp
No. The IDs are not sensitive. Given a device ID it\(aqs possible to find the IP
address for that node, if global discovery is enabled on it. Knowing the device
ID doesn\(aqt help you actually establish a connection to that node or get a list
of files, etc.
.sp
For a connection to be established, both nodes need to know about the other\(aqs
device ID. It\(aqs not possible (in practice) to forge a device ID. (To forge a
device ID you need to create a TLS certificate with that specific SHA\-256 hash.
If you can do that, you can spoof any TLS certificate. The world is your
oyster!)
.sp
\fBSEE ALSO:\fP
.INDENT 0.0
.INDENT 3.5
device\-ids
.UNINDENT
.UNINDENT
.SS What if there is a conflict?
.sp
Syncthing does recognize conflicts. When a file has been modified on two devices
simultaneously, one of the files will be renamed to \fB<filename>.sync\-
conflict\-<date>\-<time>.<ext>\fP\&. The device which has the larger value of the
first 63 bits for his device ID will have his file marked as the conflicting
file. Note that we only create \fBsync\-conflict\fP files when the actual content
differs.
.sp
Beware that the \fB<filename>.sync\-conflict\-<date>\-<time>.<ext>\fP files are
treated as normal files after they are created, so they are propagated between
devices. We do this because the conflict is detected and resolved on one device,
creating the \fBsync\-conflict\fP file, but it\(aqs just as much of a conflict
everywhere else and we don\(aqt know which of the conflicting files is the "best"
from the user point of view. Moreover, if there\(aqs something that automatically
causes a conflict on change you\(aqll end up with \fBsync\-conflict\-...sync\-conflict
\-...\-sync\-conflict\fP files.
.SS How to configure multiple users on a single machine?
.sp
Each user should run their own Syncthing instance. Be aware that you might need
to configure ports such that they do not overlap (see the config.xml).
.SS Is Syncthing my ideal backup application?
.sp
No, Syncthing is not a backup application because all changes to your files
(modification, deletion, etc) will be propagated to all your devices. You can
enable versioning, but we encourage the use of other tools to keep your data
safe from your (or our) mistakes.
.SS Why is there no iOS client?
.sp
An alternative implementation of Syncthing (using the Syncthing protocol) is being
developed at this point in time to enable iOS support. Additionally, it seems
that the next version of Go will support the darwin\-arm architecture such that
we can compile the mainstream code for the iOS platform.
.SS Why does it use so much CPU?
.INDENT 0.0
.IP 1. 3
When new or changed files are detected, or Syncthing starts for the
first time, your files are hashed using SHA\-256.
.IP 2. 3
Data that is sent over the network is first compressed and then
encrypted using AES\-128. When receiving data, it must be decrypted
and decompressed.
.UNINDENT
.sp
Hashing, compression and encryption cost CPU time. Also, using the GUI causes a
certain amount of CPU usage. Note however that once things are \fIin sync\fP CPU
usage should be negligible.
.SS How can I exclude files with brackets (\fB[]\fP) in the name?
.sp
The patterns in .stignore are glob patterns, where brackets are used to denote
character ranges. That is, the pattern \fBq[abc]x\fP will match the files \fBqax\fP,
\fBqbx\fP and \fBqcx\fP\&.
.sp
To match an actual file \fIcalled\fP \fBq[abc]x\fP the pattern needs to "escape" the
brackets, like so: \fBq\e[abc\e]x\fP\&.
.SS Why is the setup more complicated than BTSync?
.sp
Security over convenience. In Syncthing you have to setup both sides to connect
two nodes. An attacker can\(aqt do much with a stolen node ID, because you have to
add the node on the other side too. You have better control where your files are
transferred.
.SS How do I access the web GUI from another computer?
.sp
The default listening address is 127.0.0.1:8384, so you can only access the GUI
from the same machine. Change the \fBGUI listen address\fP through the web UI from
\fB127.0.0.1:8384\fP to \fB0.0.0.0:8384\fP or change the config.xml:
.INDENT 0.0
.INDENT 3.5
.sp
.nf
.ft C
<gui enabled="true" tls="false">
  <address>127.0.0.1:8384</address>
.ft P
.fi
.UNINDENT
.UNINDENT
.sp
to
.INDENT 0.0
.INDENT 3.5
.sp
.nf
.ft C
<gui enabled="true" tls="false">
  <address>0.0.0.0:8384</address>
.ft P
.fi
.UNINDENT
.UNINDENT
.sp
Then the GUI is accessible from everywhere. You should most likely set a
password and enable HTTPS now. You can do this from inside the GUI.
.sp
If both your computers are Unixy (Linux, Mac, etc) You can also leave the GUI
settings at default and use an ssh port forward to access it. For example,
.INDENT 0.0
.INDENT 3.5
.sp
.nf
.ft C
$ ssh \-L 9090:127.0.0.1:8384 user@othercomputer.example.com
.ft P
.fi
.UNINDENT
.UNINDENT
.sp
will log you into othercomputer.example.com, and present the \fIremote\fP Syncthing
GUI on \fI\%http://localhost:9090\fP on your \fIlocal\fP computer. You should not open more
than one Syncthing GUI in a single browser due to conflicting X\-CSRFTokens. Any
modification will be rejected. See \fI\%issue #720\fP <\fBhttps://github.com/syncthing/syncthing/issues/720\fP> to work around this limitation.
.sp
The CSRF tokens are stored using cookies. Therefore, if you get the message
\fBSyncthing seems to be experiencing a problem processing your request\fP, you
should verify the cookie settings of your browser.
.SS Why do I see Syncthing twice in task manager?
.sp
One process manages the other, to capture logs and manage restarts. This makes
it easier to handle upgrades from within Syncthing itself, and also ensures that
we get a nice log file to help us narrow down the cause for crashes and other
bugs.
.SS Where do Syncthing logs go to?
.sp
Syncthing logs to stdout by default. On Windows Syncthing by default also
creates \fBsyncthing.log\fP in Syncthing\(aqs home directory (check \fB\-help\fP to see
where that is). Command line option \fB\-logfile\fP can be used to specify a user\-defined logfile.
.SS How do I upgrade Syncthing?
.INDENT 0.0
.IP \(bu 2
If automatic upgrades is enabled (which is the default), Syncthing will
upgrade itself automatically within 24 hours of a new release.
.IP \(bu 2
The upgrade button appears in the web GUI when a new version has been released.
Pressing it will perform an upgrade.
.IP \(bu 2
To force an upgrade from the command line, run \fBsyncthing \-upgrade\fP\&.
.UNINDENT
.sp
Note that your system should have CA certificates installed which allow a secure
connection to GitHub (e.g. FreeBSD requires \fBsudo pkg install ca_root_nss\fP).
If \fBcurl\fP or \fBwget\fP works with normal HTTPS sites, then so should Syncthing.
.SS Where do I find the latest release?
.sp
We release new versions through GitHub. The latest release is always found \fI\%on
the release page\fP <\fBhttps://github.com/syncthing/syncthing/releases/latest\fP>\&.
Unfortunately GitHub does not provide a single URL to automatically download the
latest version. We suggest to use the GitHub API at
\fI\%https://api.github.com/repos/syncthing/syncthing/releases/latest\fP and parsing the
JSON response.
.SH AUTHOR
The Syncthing Authors
.SH COPYRIGHT
2015, The Syncthing Authors
.\" Generated by docutils manpage writer.
.<|MERGE_RESOLUTION|>--- conflicted
+++ resolved
@@ -1,10 +1,6 @@
 .\" Man page generated from reStructuredText.
 .
-<<<<<<< HEAD
-.TH "SYNCTHING-FAQ" "7" "January 17, 2016" "v0.12" "Syncthing"
-=======
 .TH "SYNCTHING-FAQ" "7" "January 20, 2016" "v0.12" "Syncthing"
->>>>>>> 9758dc64
 .SH NAME
 syncthing-faq \- Frequently Asked Questions
 .
